--- conflicted
+++ resolved
@@ -20,12 +20,9 @@
 tree-sitter = "0.21.3"
 grep-ast = "0.3.3"
 diskcache = "^5.6.3"
-<<<<<<< HEAD
-multilspy = {git = "https://github.com/microsoft/multilspy.git"}
-=======
 flake8 = "*"
 whatthepatch = "^1.0.6"
->>>>>>> 8062562e
+multilspy = {git = "https://github.com/microsoft/multilspy.git"}
 
 
 [tool.poetry.group.dev.dependencies]
